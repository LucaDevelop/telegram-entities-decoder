--- conflicted
+++ resolved
@@ -19,7 +19,7 @@
 
 class EntityDecoder
 {
-    private $entitiesToParse = ['bold', 'italic', 'code', 'pre', 'text_mention', 'text_link', 'strikethrough', 'underline', 'spoiler', 'blockquote'];
+    private $entitiesToParse = ['bold', 'italic', 'code', 'pre', 'text_mention', 'text_link', 'strikethrough', 'underline', 'spoiler', 'blockquote', 'custom_emoji'];
     private $entities = [];
     private $style;
 
@@ -348,15 +348,14 @@
                     $startString = '<a href="'.$entity->url.'">';
                     break;
                 }
-<<<<<<< HEAD
                 case 'custom_emoji':
                 {
                     $startString = '<tg-emoji emoji-id="'.$entity->custom_emoji_id.'">';
-=======
+                    break;
+                }
                 case 'blockquote':
                 {
                     $startString = '<blockquote>';
->>>>>>> 9fd71b13
                     break;
                 }
             }
@@ -410,15 +409,14 @@
                     $startString = '[';
                     break;
                 }
-<<<<<<< HEAD
                 case 'custom_emoji':
                 {
                     $startString = '![';
-=======
+                    break;
+                }
                 case 'blockquote':
                 {
                     $startString = '>';
->>>>>>> 9fd71b13
                     break;
                 }
             }
@@ -436,11 +434,7 @@
         {
             if ($entity->offset == $pos)
             {
-<<<<<<< HEAD
-                if (in_array($entity->type, array('bold', 'italic', 'code', 'pre', 'text_mention', 'text_link', 'strikethrough', 'underline', 'spoiler', 'custom_emoji')))
-=======
                 if (in_array($entity->type, $this->entitiesToParse))
->>>>>>> 9fd71b13
                 {
                     $entities[] = $entity;
                 }
@@ -544,15 +538,14 @@
                     $stopString = '</a>';
                     break;
                 }
-<<<<<<< HEAD
                 case 'custom_emoji':
                 {
                     $stopString = '</tg-emoji>';
-=======
+                    break;
+                }
                 case 'blockquote':
                 {
                     $stopString = '</blockquote>';
->>>>>>> 9fd71b13
                     break;
                 }
             }
@@ -626,11 +619,7 @@
         {
             if ($entity->offset + $entity->length == $pos)
             {
-<<<<<<< HEAD
-                if (in_array($entity->type, array('bold', 'italic', 'code', 'pre', 'text_mention', 'text_link', 'strikethrough', 'underline', 'spoiler', 'custom_emoji')))
-=======
                 if (in_array($entity->type, $this->entitiesToParse))
->>>>>>> 9fd71b13
                 {
                     $entities[] = $entity;
                 }
